from flask import Flask, render_template, request, jsonify
from stock_analyzer import StockAnalyzer
from us_stock_service import USStockService
import threading
import os

app = Flask(__name__)
analyzer = StockAnalyzer()
us_stock_service = USStockService()

@app.route('/')
def index():
    announcement = os.getenv('ANNOUNCEMENT_TEXT') or None
    return render_template('index.html', announcement=announcement)

@app.route('/analyze', methods=['POST'])
def analyze():
    try:
        data = request.json
        stock_codes = data.get('stock_codes', [])
        market_type = data.get('market_type', 'A') 
        
        if not stock_codes:
            return jsonify({'error': '请输入代码'}), 400
            
        results = []
        for stock_code in stock_codes:
            try:
                result = analyzer.analyze_stock(stock_code.strip(), market_type)
                results.append(result)
            except Exception as e:
                app.logger.error(f"分析股票 {stock_code} 失败: {str(e)}")
                app.logger.error(f"详细错误: {traceback.format_exc()}")
                results.append({
                    'code': stock_code,
                    'error': f"分析失败: {str(e)}"
                })
            
        return jsonify({'results': results})
    except Exception as e:
<<<<<<< HEAD
        app.logger.error(f"处理请求失败: {str(e)}")
        app.logger.error(f"详细错误: {traceback.format_exc()}")
=======
        print(f"分析股票时出错: {str(e)}")
>>>>>>> 3195e579
        return jsonify({'error': str(e)}), 500

@app.route('/search_us_stocks', methods=['GET'])
def search_us_stocks():
    try:
        keyword = request.args.get('keyword', '')
        if not keyword:
            return jsonify({'error': '请输入搜索关键词'}), 400
            
        results = us_stock_service.search_us_stocks(keyword)
        return jsonify({'results': results})
        
    except Exception as e:
        print(f"搜索美股代码时出错: {str(e)}")
        return jsonify({'error': str(e)}), 500

if __name__ == '__main__':
    app.run(host='0.0.0.0', port=8888, debug=True)


    <|MERGE_RESOLUTION|>--- conflicted
+++ resolved
@@ -38,12 +38,7 @@
             
         return jsonify({'results': results})
     except Exception as e:
-<<<<<<< HEAD
-        app.logger.error(f"处理请求失败: {str(e)}")
-        app.logger.error(f"详细错误: {traceback.format_exc()}")
-=======
         print(f"分析股票时出错: {str(e)}")
->>>>>>> 3195e579
         return jsonify({'error': str(e)}), 500
 
 @app.route('/search_us_stocks', methods=['GET'])
